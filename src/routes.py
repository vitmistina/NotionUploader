--- conflicted
+++ resolved
@@ -5,11 +5,7 @@
 from fastapi import APIRouter, Path, Query, Request
 from fastapi.responses import JSONResponse
 
-<<<<<<< HEAD
-from .models import BodyMeasurement, NutritionEntry
-=======
-from .models import NutritionEntry, StatusResponse
->>>>>>> e95069cb
+from .models import BodyMeasurement, NutritionEntry, StatusResponse
 from .notion import entries_in_range, entries_on_date, submit_to_notion
 from .withings import get_measurements
 
