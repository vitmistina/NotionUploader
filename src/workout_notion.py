from __future__ import annotations

from datetime import datetime, timedelta
from typing import Any, Dict, List, Optional

import httpx

from .config import (
    NOTION_HEADERS,
    NOTION_WORKOUT_DATABASE_ID,
    NOTION_ATHLETE_PROFILE_DATABASE_ID,
)
from .models import WorkoutLog


async def fetch_latest_athlete_profile() -> Dict[str, Any]:
    """Fetch the latest athlete profile entry from Notion."""
    url = f"https://api.notion.com/v1/databases/{NOTION_ATHLETE_PROFILE_DATABASE_ID}/query"
    payload = {"sorts": [{"property": "Date", "direction": "descending"}], "page_size": 1}
    async with httpx.AsyncClient() as client:
        resp = await client.post(url, json=payload, headers=NOTION_HEADERS)
    resp.raise_for_status()
    results = resp.json().get("results", [])
    if not results:
        return {}
    props = results[0]["properties"]
    return {
        "ftp": props.get("FTP Watts", {}).get("number"),
        "weight": props.get("Weight Kg", {}).get("number"),
        "max_hr": props.get("Max HR", {}).get("number"),
    }


def _add_number_prop(props: Dict[str, Any], name: str, value: Optional[float]) -> None:
    if value is not None:
        props[name] = {"number": value}


async def save_workout_to_notion(
    detail: Dict[str, Any], attachment: str, hr_drift: float, vo2max: float
) -> None:
    """Store a Strava activity detail in the workout database."""
    start_date = detail.get("start_date")
    date_only = start_date.split("T")[0] if start_date else datetime.utcnow().date().isoformat()
    day_of_week = datetime.fromisoformat(date_only).strftime("%A")

    props: Dict[str, Any] = {
        "Name": {"title": [{"text": {"content": detail.get("name", "")}}]},
        "Date": {"date": {"start": date_only}},
        "Duration [s]": {"number": detail.get("elapsed_time")},
        "Distance [m]": {"number": detail.get("distance")},
        "Elevation [m]": {"number": detail.get("total_elevation_gain")},
        "Type": {"rich_text": [{"text": {"content": str(detail.get("type", ""))}}]},
<<<<<<< HEAD
        "Id": {"number": detail.get("id")},
=======
        "Id": {"rich_text": [{"text": {"content": str(detail.get("id", ""))}}]},
>>>>>>> 4a28cea5
        "Day of week": {"select": {"name": day_of_week}},
    }

    _add_number_prop(props, "Average Cadence", detail.get("average_cadence"))
    _add_number_prop(props, "Average Watts", detail.get("average_watts"))
    _add_number_prop(props, "Weighted Average Watts", detail.get("weighted_average_watts"))
    _add_number_prop(props, "Kilojoules", detail.get("kilojoules"))
    _add_number_prop(props, "Kcal", detail.get("calories"))
    _add_number_prop(props, "Average Heartrate", detail.get("average_heartrate"))
    _add_number_prop(props, "Max Heartrate", detail.get("max_heartrate"))
    _add_number_prop(props, "HR drift [%]", hr_drift)
    _add_number_prop(props, "VO2 MAX [min]", vo2max)

    payload = {"parent": {"database_id": NOTION_WORKOUT_DATABASE_ID}, "properties": props}
    async with httpx.AsyncClient() as client:
        resp = await client.post(
            "https://api.notion.com/v1/pages", json=payload, headers=NOTION_HEADERS
        )
    resp.raise_for_status()


def _parse_workout_page(page: Dict[str, Any]) -> Optional[WorkoutLog]:
    props = page["properties"]
    try:
        return WorkoutLog(
            name=props["Name"]["title"][0]["text"]["content"] if props["Name"]["title"] else "",
            date=props["Date"]["date"]["start"] if props["Date"]["date"] else "",
            duration_s=props["Duration [s]"]["number"],
            distance_m=props["Distance [m]"]["number"],
            elevation_m=props["Elevation [m]"]["number"],
            type=props["Type"]["rich_text"][0]["text"]["content"] if props["Type"]["rich_text"] else "",
            average_cadence=props.get("Average Cadence", {}).get("number"),
            average_watts=props.get("Average Watts", {}).get("number"),
            weighted_average_watts=props.get("Weighted Average Watts", {}).get("number"),
            kilojoules=props.get("Kilojoules", {}).get("number"),
            kcal=props.get("Kcal", {}).get("number"),
            average_heartrate=props.get("Average Heartrate", {}).get("number"),
            max_heartrate=props.get("Max Heartrate", {}).get("number"),
            hr_drift_percent=props.get("HR drift [%]", {}).get("number"),
            vo2max_minutes=props.get("VO2 MAX [min]", {}).get("number"),
        )
    except Exception:
        return None


async def fetch_workouts_from_notion(days: int) -> List[WorkoutLog]:
    """Return workouts from the workout database for the last ``days`` days."""
    start = (datetime.utcnow() - timedelta(days=days)).date().isoformat()
    url = f"https://api.notion.com/v1/databases/{NOTION_WORKOUT_DATABASE_ID}/query"
    payload = {"filter": {"property": "Date", "date": {"on_or_after": start}}}
    async with httpx.AsyncClient() as client:
        resp = await client.post(url, json=payload, headers=NOTION_HEADERS)
    resp.raise_for_status()
    results = resp.json().get("results", [])
    workouts: List[WorkoutLog] = []
    for page in results:
        w = _parse_workout_page(page)
        if w:
            workouts.append(w)
    return workouts<|MERGE_RESOLUTION|>--- conflicted
+++ resolved
@@ -51,11 +51,7 @@
         "Distance [m]": {"number": detail.get("distance")},
         "Elevation [m]": {"number": detail.get("total_elevation_gain")},
         "Type": {"rich_text": [{"text": {"content": str(detail.get("type", ""))}}]},
-<<<<<<< HEAD
         "Id": {"number": detail.get("id")},
-=======
-        "Id": {"rich_text": [{"text": {"content": str(detail.get("id", ""))}}]},
->>>>>>> 4a28cea5
         "Day of week": {"select": {"name": day_of_week}},
     }
 
