--- conflicted
+++ resolved
@@ -55,14 +55,10 @@
 
     workouts = await repository.list_recent_workouts(7)
 
-<<<<<<< HEAD
     names = [w.name for w in workouts]
     assert "Outdoor Run" in names
     assert "PT in gym" in names
     assert {w.page_id for w in workouts} == {"page-1", "page-2"}
-=======
-    assert sorted(workout.name for workout in workouts) == ["Outdoor Run", "PT in gym"]
->>>>>>> 0050724c
 
 
 @pytest.mark.asyncio
@@ -100,17 +96,10 @@
 
     workouts = await repository.list_recent_workouts(7)
 
-<<<<<<< HEAD
     assert workouts[0].type == "Gym"
     assert workouts[0].tss is not None
     assert workouts[0].intensity_factor is not None
     assert workouts[0].page_id == "page-backfill"
-=======
-    workout = workouts[0]
-    assert workout.type == "Gym"
-    assert workout.tss is not None
-    assert workout.intensity_factor is not None
->>>>>>> 0050724c
 
 
 @pytest.mark.asyncio
